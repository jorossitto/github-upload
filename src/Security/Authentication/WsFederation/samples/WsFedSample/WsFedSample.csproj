--- conflicted
+++ resolved
@@ -1,11 +1,7 @@
-﻿<Project Sdk="Microsoft.NET.Sdk.Web">
+<Project Sdk="Microsoft.NET.Sdk.Web">
 
   <PropertyGroup>
-<<<<<<< HEAD
     <TargetFrameworks>netcoreapp3.0</TargetFrameworks>
-=======
-    <TargetFrameworks>net461;netcoreapp2.2</TargetFrameworks>
->>>>>>> a6b04bf9
   </PropertyGroup>
 
   <ItemGroup>
